--- conflicted
+++ resolved
@@ -1060,17 +1060,6 @@
             self.fail("Smoke test failed: Fuzzing")
 
     def test_logger_jsonformatted_bugbuckets(self):
-<<<<<<< HEAD
-       
-        settings_file_path = os.path.join(Test_File_Directory, "test_invalid_value_checker_settings.json")
-
-        args = Common_Settings + [
-        '--fuzzing_mode', 'test-all-combinations',
-        '--restler_grammar', f'{os.path.join(Test_File_Directory, "test_grammar.py")}',
-        '--enable_checkers', 'invalidvalue',
-        '--settings', f'{settings_file_path}'
-        ]
-=======
         
         def verify_bug_details(baseline_bugdetail_filename, actual_bugdetail_filename):
             try:
@@ -1096,7 +1085,6 @@
                 '--disable_checkers', 'invalidvalue',
                 '--settings', f'{settings_file_path}'
             ]
->>>>>>> f2fecfd6
 
         result = subprocess.run(args, capture_output=True)
         if result.stderr:
@@ -1113,67 +1101,43 @@
             test_parser = JsonFormattedBugsLogParser(os.path.join(experiments_dir, 'bug_buckets', 'Bugs.json'),JsonFormattedBugsLogParser.FileType.Bugs)
             self.assertTrue(len(default_parser._bug_list) == len(test_parser._bug_list),"Expected count of bugs are not same.")
             counter =0;
-<<<<<<< HEAD
-            for expectedBug in default_parser._bug_list:
-                actualBug = test_parser._bug_list[counter]
-                self.assertTrue(expectedBug == actualBug ,f"Expected bug :{expectedBug} and actual bug :{actualBug} are different")
-=======
             for expected_bug in default_parser._bug_list:
                 actual_bug = test_parser._bug_list[counter]
                 self.assertTrue(expected_bug == actual_bug ,f"Expected bug :{expected_bug} and actual bug :{actual_bug} are different")
->>>>>>> f2fecfd6
                 counter = counter + 1
         except TestFailedException:
             self.fail("verification of bugs json file failed")
         
-<<<<<<< HEAD
-        try:
-            default_parser = JsonFormattedBugsLogParser(os.path.join(Test_File_Directory,"Bug_Buckets_Json", "InvalidValueChecker_500_1.json"),JsonFormattedBugsLogParser.FileType.BugDetails)
-            test_parser = JsonFormattedBugsLogParser(os.path.join(experiments_dir, 'bug_buckets', 'InvalidValueChecker_500_1.json'),JsonFormattedBugsLogParser.FileType.BugDetails)
-            self.assertTrue(default_parser._bug_detail['status_code'] == test_parser._bug_detail['status_code'])
-            self.assertTrue(default_parser._bug_detail['checkerName'] == test_parser._bug_detail['checkerName'])
-            self.assertTrue(default_parser._bug_detail['reproducible'] == test_parser._bug_detail['reproducible'])
-            self.assertTrue(default_parser._bug_detail['verb'] == test_parser._bug_detail['verb'])
-            self.assertTrue(default_parser._bug_detail['endpoint'] == test_parser._bug_detail['endpoint'])
-            self.assertTrue(default_parser._bug_detail['status_text'] == test_parser._bug_detail['status_text'])
-            self.assertTrue(len(default_parser._bug_detail['request_sequence']) == len(test_parser._bug_detail['request_sequence']))
-        except TestFailedException:
-            self.fail("verification of bugs details file failed")
-            
-        try:
-            default_parser = JsonFormattedBugsLogParser(os.path.join(Test_File_Directory, "Bug_Buckets_Json","BugBuckets_GroupedBy_Checker.json"),JsonFormattedBugsLogParser.FileType.BugBuckets_ByChecker)
-            test_parser = JsonFormattedBugsLogParser(os.path.join(experiments_dir, 'bug_buckets', 'BugBuckets_GroupedBy_Checker.json'),JsonFormattedBugsLogParser.FileType.BugBuckets_ByChecker)
-
-            bugBucketCounter =0
-            for bugBucketPerCheckerExcpected in default_parser._bug_buckets_bychecker:
-                self.assertTrue(bugBucketPerCheckerExcpected['checkerName']== test_parser._bug_buckets_bychecker[bugBucketCounter]['checkerName'])
-                self.assertTrue(len(bugBucketPerCheckerExcpected['bugs']) == len(test_parser._bug_buckets_bychecker[bugBucketCounter]['bugs']))
-                bugInfoPerStatuscodeCounter = 0
-                for expectedBugInfoPerStatuscode in bugBucketPerCheckerExcpected['bugs'] :
-                    actualBugInfoPerStatuscode = test_parser._bug_buckets_bychecker[bugBucketCounter]['bugs'][bugInfoPerStatuscodeCounter]
-                    self.assertTrue(expectedBugInfoPerStatuscode['status_code'], actualBugInfoPerStatuscode['status_code'])
-                    
-                    bugdetailCounter = 0
-                    for expectedBugDetailPerStatusCode in expectedBugInfoPerStatuscode['details']:
-                        actualBugDetailPerStatusCode = actualBugInfoPerStatuscode['details'][bugdetailCounter]
-                        self.assertTrue(expectedBugDetailPerStatusCode['filepath'], actualBugDetailPerStatusCode['filepath'])
-                        self.assertTrue(expectedBugDetailPerStatusCode['reproducible'], actualBugDetailPerStatusCode['reproducible'])
-                        bugdetailCounter = bugdetailCounter +1
-                    bugInfoPerStatuscodeCounter = bugInfoPerStatuscodeCounter + 1
-                bugBucketCounter= bugBucketCounter + 1
-        except TestFailedException:
-            self.fail("verification of file containing bugs buckets grouped by checker failed.")
-            
-
-=======
         verify_bug_details(os.path.join(Test_File_Directory,"Bug_Buckets_Json", "InvalidDynamicObjectChecker_20x_1.json"),
                            os.path.join(experiments_dir, 'bug_buckets', 'InvalidDynamicObjectChecker_20x_1.json'))
         
         verify_bug_details(os.path.join(Test_File_Directory,"Bug_Buckets_Json", "UseAfterFreeChecker_20x_1.json"),
                            os.path.join(experiments_dir, 'bug_buckets', 'UseAfterFreeChecker_20x_1.json'))
         
+        try:
+            default_parser = JsonFormattedBugsLogParser(os.path.join(Test_File_Directory, "Bug_Buckets_Json","BugBuckets_GroupedBy_Checker.json"),JsonFormattedBugsLogParser.FileType.BugBuckets_ByChecker)
+            test_parser = JsonFormattedBugsLogParser(os.path.join(experiments_dir, 'bug_buckets', 'BugBuckets_GroupedBy_Checker.json'),JsonFormattedBugsLogParser.FileType.BugBuckets_ByChecker)
+
+            bugBucketCounter =0
+            for bugBucketPerCheckerExcpected in default_parser._bug_buckets_bychecker:
+                self.assertTrue(bugBucketPerCheckerExcpected['checker_name'] == test_parser._bug_buckets_bychecker[bugBucketCounter]['checker_name'])
+                self.assertTrue(len(bugBucketPerCheckerExcpected['bugs']) == len(test_parser._bug_buckets_bychecker[bugBucketCounter]['bugs']))
+                bugInfoPerStatuscodeCounter = 0
+                for expectedBugInfoPerStatuscode in bugBucketPerCheckerExcpected['bugs'] :
+                    actualBugInfoPerStatuscode = test_parser._bug_buckets_bychecker[bugBucketCounter]['bugs'][bugInfoPerStatuscodeCounter]
+                    self.assertTrue(expectedBugInfoPerStatuscode['status_code'] == actualBugInfoPerStatuscode['status_code'])
+                    
+                    bugdetailCounter = 0
+                    for expectedBugDetailPerStatusCode in expectedBugInfoPerStatuscode['details']:
+                        actualBugDetailPerStatusCode = actualBugInfoPerStatuscode['details'][bugdetailCounter]
+                        self.assertTrue(expectedBugDetailPerStatusCode['filepath'] == actualBugDetailPerStatusCode['filepath'])
+                        self.assertTrue(expectedBugDetailPerStatusCode['reproducible'] == actualBugDetailPerStatusCode['reproducible'])
+                        bugdetailCounter = bugdetailCounter +1
+                    bugInfoPerStatuscodeCounter = bugInfoPerStatuscodeCounter + 1
+                bugBucketCounter= bugBucketCounter + 1
+        except TestFailedException:
+            self.fail("verification of file containing bugs buckets grouped by checker failed.")
         
->>>>>>> f2fecfd6
     def test_gc_limits(self):
         """ This test checks that RESTler exits after N objects cannot be deleted according
         to the settings.  It also tests that async resource deletion is being performed.
