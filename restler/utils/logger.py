--- conflicted
+++ resolved
@@ -76,13 +76,8 @@
        
        self.filepath = None
        self.reproducible = False
-<<<<<<< HEAD
-       self.checkerName = None
-       self.errorCode = None
-=======
        self.checker_name = None
        self.error_code = None
->>>>>>> f2fecfd6
 
      def toJson(self):
         return json.dumps(self, default=lambda o : o.__dict__, indent=4)
@@ -91,19 +86,11 @@
     def __init__(self):
        
        self.status_code = 0
-<<<<<<< HEAD
-       self.checkerName = None
-=======
        self.checker_name = None
->>>>>>> f2fecfd6
        self.reproducible = False
        self.verb = None
        self.endpoint = None
        self.status_text = None
-<<<<<<< HEAD
-       #self.error_message = None
-=======
->>>>>>> f2fecfd6
        self.request_sequence = []
 
     def toJson(self):
@@ -112,12 +99,10 @@
 class BugRequest():
     def __init__(self):
         
-<<<<<<< HEAD
-        self.requestOrder = 0
-        self.replayrequest = None   
         self.producer_timing_delay = 0
         self.max_async_wait_time = 0
-        self.response =None
+        self.replay_request = None 
+        self.response =None  
         
 class Buckets():
      def __init__(self):
@@ -128,7 +113,7 @@
      
 class CheckerBucket():
      def __init__(self):
-       self.checkerName = None
+       self.checker_name = None
        self.bugs=[]
 
      def toJson(self):
@@ -145,15 +130,8 @@
 class BucketedBugDetails():
     def __init__(self):
        self.filepath = None
-       self.reproducible = False       
-=======
-        self.producer_timing_delay = 0
-        self.max_async_wait_time = 0
-        self.replay_request = None 
-        self.response =None  
-        
->>>>>>> f2fecfd6
-     
+       self.reproducible = False  
+       
 Network_Auth_Log = None
 
 class NetworkLog(object):
@@ -673,13 +651,9 @@
 # Dict of bug hashes to be printed to bug_buckets.json
 #   {bug_hash: {"file_path": replay_log_relative_path}}
 Bug_Hashes = dict()
-
-<<<<<<< HEAD
 BugBuckets_GroupedBy_Checker = Buckets()
-def update_bug_buckets(bug_buckets, bug_request_data, bug_hash, additional_log_str=None, origin='main_driver'):
-=======
+
 def update_bug_buckets(bug_buckets, bug_request_data, bug_hash, additional_log_str=None):
->>>>>>> f2fecfd6
     """
     @param bug_buckets: Dictionary containing bug bucket information
     @type  bug_buckets: Dict
@@ -735,32 +709,11 @@
     
     def log_new_bug_as_json():
         # Create the new bug log in json format
-<<<<<<< HEAD
-        filename = f"{bucket_class}_{len(bug_buckets[bucket_class].keys())}.json"
-=======
         filename = get_bug_filename("json")
->>>>>>> f2fecfd6
         filepath = os.path.join(BUG_BUCKETS_DIR, filename)
         currentsequence = bug_bucket.sequence
         
         bugDetail = BugDetail()
-<<<<<<< HEAD
-        bugDetail.checkerName = checkerName
-        bugDetail.reproducible = bug_bucket.reproducible
-        bugDetail.endpoint = currentsequence.last_request._endpoint_no_dynamic_objects
-        bugDetail.verb = currentsequence.last_request.method
-        sequenceRequestCounter = 0;
-        for req in bug_request_data:
-            try:
-                bugRequest = BugRequest()
-                bugRequest.replayrequest = req.rendered_data
-                bugRequest.response = req.response
-                bugRequest.requestOrder = sequenceRequestCounter
-                bugRequest.producer_timing_delay = req.producer_timing_delay
-                bugRequest.max_async_wait_time = req.max_async_wait_time
-                bugDetail.request_sequence.append(bugRequest)    
-                if(sequenceRequestCounter == len(bug_request_data)-1):
-=======
         bugDetail.checker_name = bug_bucket.origin
         bugDetail.reproducible = bug_bucket.reproducible
         bugDetail.endpoint = currentsequence.last_request._endpoint_no_dynamic_objects
@@ -775,7 +728,6 @@
                 bugRequest.max_async_wait_time = req.max_async_wait_time
                 bugDetail.request_sequence.append(bugRequest)    
                 if(sequence_request_counter == len(bug_request_data)-1):
->>>>>>> f2fecfd6
                     if(len(req.response.split(DELIM))>1):
                         split_responsebody = req.response.split(DELIM)
                         response_headers = split_responsebody[0].split("\r\n")
@@ -786,11 +738,7 @@
                         bugDetail.status_code = ''
                         bugDetail.status_text = ''
                     
-<<<<<<< HEAD
-                sequenceRequestCounter= sequenceRequestCounter + 1
-=======
                 sequence_request_counter = sequence_request_counter + 1
->>>>>>> f2fecfd6
             except Exception as error:
                         write_to_main(f"Failed to write bug bucket as json log: {error!s}")
                         filename = 'Failed to create bug bucket as json log.'
@@ -855,7 +803,7 @@
                 bug_bucket = bug_buckets[bucket_class][seq_hash]
                 bucket_hash = f"{seq_hash}_{bucket_class}"
                 name_header = bucket_class
-                checkerName = bucket_class[0:0+ bucket_class.find("_"+bucket_class.split("_")[len(bucket_class.split("_"))-1])]
+                checker_name = bug_bucket.origin
                 if bucket_hash not in Bugs_Logged:
                     try:
                         filename = log_new_bug()
@@ -863,32 +811,25 @@
                         requestBug = Bug()
                         requestBug.filepath = filenameJson
                         requestBug.reproducible = bug_bucket.reproducible
-<<<<<<< HEAD
-                        requestBug.checkerName = checkerName
-                        requestBug.errorCode =bucket_class.split("_")[len(bucket_class.split("_"))-1] 
-                        
-                        write_incremental_bugs(os.path.join(BUG_BUCKETS_DIR, "Bugs.Json"),requestBug)
-=======
                         requestBug.checker_name = bug_bucket.origin
                         requestBug.error_code = bug_bucket.error_code 
                         
                         write_incremental_bugs(os.path.join(BUG_BUCKETS_DIR, "Bugs.json"),requestBug)
->>>>>>> f2fecfd6
                         Bugs_Logged[bucket_hash] = BugTuple(filename, bug_hash, bug_bucket.reproduce_attempts, bug_bucket.reproduce_successes)
-                        bug_Buckets_perChecker =[bug_Bucket_perChecker for bug_Bucket_perChecker in BugBuckets_GroupedBy_Checker.buckets if bug_Bucket_perChecker.checkerName == checkerName] 
+                        bug_Buckets_perChecker =[bug_Bucket_perChecker for bug_Bucket_perChecker in BugBuckets_GroupedBy_Checker.buckets if bug_Bucket_perChecker.checker_name == checker_name] 
                         if len(bug_Buckets_perChecker) <= 0:
                             checkerBucket = CheckerBucket()
-                            checkerBucket.checkerName = checkerName
+                            checkerBucket.checker_name = bug_bucket.origin
                             BugBuckets_GroupedBy_Checker.buckets.append(checkerBucket)
-                            bug_Buckets_perChecker = [bug_Bucket_perChecker for bug_Bucket_perChecker in BugBuckets_GroupedBy_Checker.buckets if bug_Bucket_perChecker.checkerName == checkerName] 
+                            bug_Buckets_perChecker = [bug_Bucket_perChecker for bug_Bucket_perChecker in BugBuckets_GroupedBy_Checker.buckets if bug_Bucket_perChecker.checker_name == checker_name] 
                         
                         bugs_inbucket_perChecker = bug_Buckets_perChecker[0].bugs
-                        bugs_perChecker_statusCode = [bug_perChecker_statusCodelocal for bug_perChecker_statusCodelocal in bugs_inbucket_perChecker if bug_perChecker_statusCodelocal.status_code ==requestBug.errorCode] 
+                        bugs_perChecker_statusCode = [bug_perChecker_statusCodelocal for bug_perChecker_statusCodelocal in bugs_inbucket_perChecker if bug_perChecker_statusCodelocal.status_code ==requestBug.error_code] 
                         if len(bugs_perChecker_statusCode) <= 0 :
                             bucketedBug = BucketedBug()
-                            bucketedBug.status_code = requestBug.errorCode
+                            bucketedBug.status_code = requestBug.error_code
                             bugs_inbucket_perChecker.append(bucketedBug)
-                            bugs_perChecker_statusCode = [bug_perChecker_statusCodelocal for bug_perChecker_statusCodelocal in bugs_inbucket_perChecker if bug_perChecker_statusCodelocal.status_code ==requestBug.errorCode] 
+                            bugs_perChecker_statusCode = [bug_perChecker_statusCodelocal for bug_perChecker_statusCodelocal in bugs_inbucket_perChecker if bug_perChecker_statusCodelocal.status_code ==requestBug.error_code] 
                         
                         bucketedBugDetails = BucketedBugDetails()
                         bucketedBugDetails.filepath= filename
@@ -1355,8 +1296,7 @@
     @rtype : None
     """
     SpecCoverageLog.Instance().generate_summary_speccov()
-<<<<<<< HEAD
-    
+
 def print_bugbuckets_bychecker():
     # Print the bug buckets by the checker in json format
     if len(BugBuckets_GroupedBy_Checker.buckets)>0 :
@@ -1364,6 +1304,4 @@
         jsonString = BugBuckets_GroupedBy_Checker.toJson()
         with open(filepath, "w+", encoding='utf-8') as bug_buckets_json_file:
             print(f'{jsonString}', file=bug_buckets_json_file)
-=======
->>>>>>> f2fecfd6
-    +        